name:           statistics
version:        0.9.0.0
synopsis:       A library of statistical types, data, and functions
description:
  This library provides a number of common functions and types useful
  in statistics.  We focus on high performance, numerical robustness,
  and use of good algorithms.  Where possible, we provide
  references to the statistical literature.
  .
  The library's facilities can be divided into four broad categories:
  .
  * Working with widely used discrete and continuous probability
    distributions.  (There are dozens of exotic distributions in use;
    we focus on the most common.)
  .
  * Computing with sample data: quantile estimation, kernel density
    estimation, bootstrap methods, significance testing, and
    autocorrelation analysis.
  .
  * Random variate generation under several different distributions.
  .
  * Common statistical tests for significant differences between
    samples.
  .
  Changes in 0.10.0.0
  .
  * Both type classes Mean and Variance are split in two. This
     is required for distributions which do not have finite
     variance or mean.
  .
  * complCumulative is added to type class Distribution in order to
    accurately assess probalities P(X>x) which is used in one-tailed
    tests.
  .
  * stdDev is added to Variance type class for distributions.
  .
  * Constructor S.Distribution.normalDistr takes standard deviation
    instead of variance as parameter.
  .
  * Bug in S.Quantile.weightedAvg is fixed. It produced wrong answer if
    sample contains only one element.
  .
  * Bug in quantile estimations for chi-square and gamma distribution
    is fixed.
  .
  * Integer overlow in mannWhitneyUCriticalValue is fixed. It produced
    wrong critical value for moderately large samples. Something around 20
    for 32-bit machines and 40 for 64-bit ones.
  .
  * Bug in mannWhitneyUSignificant is fixed. If either of samples is larger
    than 20 it produced completely wrong answer.
  .
  * One and two tailed tests in S.Tests.NonParametric are selected with
    enumeration types instead of booleans.
  .
  * Performance improvements for Mann-Whitney U and Wilcoxon tests.
  .
  * sortBy is added to Statistics.Function
  .
  * Mean and variance for gamma distribution is fixed
  .
  * Much faster cumulutive probablity functions for Poisson and
    hyperheometric distributions.
  .
  * Better density function for gamma and Poisson distributions.
  .
  * Cauchy-Lorentz distrbution is added.

license:        BSD3
license-file:   LICENSE
homepage:       https://github.com/bos/statistics
bug-reports:    https://github.com/bos/statistics/issues
author:         Bryan O'Sullivan <bos@serpentine.com>
maintainer:     Bryan O'Sullivan <bos@serpentine.com>
copyright:      2009, 2010, 2011 Bryan O'Sullivan
category:       Math, Statistics
build-type:     Simple
cabal-version:  >= 1.8
extra-source-files: README.markdown

library
  exposed-modules:
    Statistics.Autocorrelation
    Statistics.Constants
    Statistics.Distribution
    Statistics.Distribution.Binomial
    Statistics.Distribution.CauchyLorentz
    Statistics.Distribution.ChiSquared
    Statistics.Distribution.Gamma
    Statistics.Distribution.Geometric
    Statistics.Distribution.Exponential
    Statistics.Distribution.Hypergeometric
    Statistics.Distribution.Normal
    Statistics.Distribution.Poisson
    Statistics.Distribution.Uniform
    Statistics.Function
    Statistics.KernelDensity
    Statistics.Math
    Statistics.Quantile
    Statistics.Resampling
    Statistics.Resampling.Bootstrap
    Statistics.Sample
    Statistics.Sample.Powers
    Statistics.Test.NonParametric
    Statistics.Types
  other-modules:
    Statistics.Distribution.Poisson.Internal
    Statistics.Internal
  build-depends:
    aeson,
    base < 5,
    deepseq >= 1.1.0.2,
    erf,
    monad-par >= 0.1.0.1,
    mwc-random >= 0.8.0.5,
    primitive >= 0.3,
<<<<<<< HEAD
    time,
    vector >= 0.7.1,
=======
    vector >= 0.7.0.0,
>>>>>>> 7674d71a
    vector-algorithms >= 0.4
  if impl(ghc >= 6.10)
    build-depends:
      base >= 4

  -- gather extensive profiling data for now
  ghc-prof-options: -auto-all

  ghc-options: -Wall -funbox-strict-fields
  if impl(ghc >= 6.8)
    ghc-options: -fwarn-tabs

test-suite tests
  type:           exitcode-stdio-1.0
  hs-source-dirs: tests
  main-is:        tests.hs

  ghc-options:
    -Wall -threaded -rtsopts

  build-depends:
    base,
    ieee754 >= 0.7.3,
    HUnit,
    QuickCheck >= 2,
    test-framework,
    test-framework-quickcheck2,
    test-framework-hunit,
    statistics,
    vector

source-repository head
  type:     git
  location: https://github.com/bos/statistics

source-repository head
  type:     mercurial
  location: https://bitbucket.org/bos/statistics<|MERGE_RESOLUTION|>--- conflicted
+++ resolved
@@ -114,12 +114,7 @@
     monad-par >= 0.1.0.1,
     mwc-random >= 0.8.0.5,
     primitive >= 0.3,
-<<<<<<< HEAD
-    time,
     vector >= 0.7.1,
-=======
-    vector >= 0.7.0.0,
->>>>>>> 7674d71a
     vector-algorithms >= 0.4
   if impl(ghc >= 6.10)
     build-depends:
